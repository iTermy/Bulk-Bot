<<<<<<< HEAD
// app/(tabs)/index.tsx - Home screen with logout functionality and PR section
import { Ionicons } from '@expo/vector-icons'
import { router } from 'expo-router'
import React, { useEffect, useState } from 'react'
=======
// app/(tabs)/index.tsx - Home screen with vertical PR list
import React, { useState, useEffect } from 'react'
>>>>>>> a13a51f9
import {
  Alert,
  FlatList,
  Modal,
  RefreshControl,
  ScrollView,
  StyleSheet,
  Text,
  TouchableOpacity,
  View,
} from 'react-native'
import { useAuth } from '../../lib/AuthContext'
import { getUserWorkouts } from '../../lib/database'
<<<<<<< HEAD
import { supabase, Workout } from '../../lib/supabase'
=======
import { supabase } from '../../lib/supabase'
import { Workout } from '../../lib/supabase'
import { router } from 'expo-router'
import AsyncStorage from '@react-native-async-storage/async-storage'
>>>>>>> a13a51f9

type Set = {
  id: string;
  workout_id: string;
  exercise_id: string;
  weight: number | undefined;
  reps: number;
  set_number: number;
  created_at: string;
  exercise?: {
    name: string;
    muscle_groups: string[];
  };
};

type WorkoutWithSets = Workout & {
  sets: Set[];
  totalVolume?: number;
  exerciseCount?: number;
};

type PersonalRecord = {
  exerciseName: string;
  weight: number;
  reps: number;
  date: string;
  workoutId: string;
  workoutName: string;
};

type Exercise = {
  id: string;
  name: string;
  muscle_groups: string[];
  equipment: string;
  category: string;
  created_at: string;
};

const SELECTED_EXERCISES_KEY = 'selected_exercises';

export default function HomeScreen() {
  const { user, signOut } = useAuth()
  const [workouts, setWorkouts] = useState<Workout[]>([])
  const [workoutsWithSets, setWorkoutsWithSets] = useState<WorkoutWithSets[]>([])
  const [refreshing, setRefreshing] = useState(false)
  const [loading, setLoading] = useState(true)
  const [personalRecords, setPersonalRecords] = useState<PersonalRecord[]>([])
  const [showPRModal, setShowPRModal] = useState(false)
  const [availableExercises, setAvailableExercises] = useState<Exercise[]>([])
  const [selectedExercises, setSelectedExercises] = useState<string[]>([])

  useEffect(() => {
    if (user) {
      loadWorkouts()
      loadAvailableExercises()
      loadSelectedExercises()
    }
  }, [user])

  useEffect(() => {
    if (workoutsWithSets.length > 0 && selectedExercises.length > 0) {
      calculatePersonalRecords()
    } else {
      setPersonalRecords([])
    }
  }, [workoutsWithSets, selectedExercises])

  const loadSelectedExercises = async () => {
    try {
      const savedExercises = await AsyncStorage.getItem(SELECTED_EXERCISES_KEY)
      if (savedExercises) {
        setSelectedExercises(JSON.parse(savedExercises))
      }
    } catch (error) {
      console.error('Error loading selected exercises:', error)
    }
  }

  const saveSelectedExercises = async (exercises: string[]) => {
    try {
      await AsyncStorage.setItem(SELECTED_EXERCISES_KEY, JSON.stringify(exercises))
      setSelectedExercises(exercises)
      setShowPRModal(false)
      Alert.alert('Success', 'Your exercise selections have been saved!')
    } catch (error) {
      console.error('Error saving selected exercises:', error)
      Alert.alert('Error', 'Failed to save exercise selections')
    }
  }

  const loadWorkouts = async () => {
    if (!user) return
    
    try {
      // Load basic workouts for the recent section
      const { data, error } = await getUserWorkouts(user.id)
      if (error) {
        console.error('Error loading workouts:', error)
      } else {
        setWorkouts(data || [])
      }

      // Load detailed workouts with sets for PR calculation
      await loadWorkoutsWithSets()
    } catch (error) {
      console.error('Unexpected error:', error)
    } finally {
      setLoading(false)
      setRefreshing(false)
    }
  }

  const loadAvailableExercises = async () => {
    try {
      const { data: exercisesData, error } = await supabase
        .from('exercises')
        .select('*')
        .order('name')

      if (error) throw error
      setAvailableExercises(exercisesData || [])
    } catch (error) {
      console.error('Error loading exercises:', error)
    }
  }

  const loadWorkoutsWithSets = async () => {
    try {
      // Fetch workouts with sets
      const { data: workoutsData, error: workoutsError } = await supabase
        .from('workouts')
        .select(`
          *,
          sets (
            *,
            exercise_id
          )
        `)
        .eq('user_id', user?.id)
        .order('date', { ascending: false })

      if (workoutsError) throw workoutsError

      // Fetch all exercises separately
      const { data: exercisesData, error: exercisesError } = await supabase
        .from('exercises')
        .select('*')

      if (exercisesError) throw exercisesError

      // Create a map of exercises for quick lookup
      const exercisesMap = new Map()
      exercisesData?.forEach(exercise => {
        exercisesMap.set(exercise.id, exercise)
      })

      // Process workouts to add calculated fields and exercise data
      const processedWorkouts = workoutsData?.map(workout => {
        // Add exercise data to each set
        const setsWithExercises = workout.sets?.map((set: any) => ({
          ...set,
          exercise: exercisesMap.get(set.exercise_id) || { name: 'Unknown Exercise', muscle_groups: [] }
        }))

        const totalVolume = setsWithExercises?.reduce((total: number, set: any) => {
          return total + ((set.weight || 0) * set.reps)
        }, 0) || 0

        // Count unique exercises
        const uniqueExercises = new Set(setsWithExercises?.map((set: any) => set.exercise_id))
        
        return {
          ...workout,
          sets: setsWithExercises || [],
          totalVolume,
          exerciseCount: uniqueExercises.size,
        }
      }) || []

      setWorkoutsWithSets(processedWorkouts)
    } catch (error) {
      console.error('Error loading workouts with sets:', error)
    }
  }

  const calculatePersonalRecords = () => {
    const exercisePRs = new Map()

    // Calculate PRs for each selected exercise
    workoutsWithSets.forEach(workout => {
      workout.sets?.forEach(set => {
        if (set.exercise && 
            set.weight !== undefined && 
            set.weight > 0 && 
            selectedExercises.includes(set.exercise.name)) {
          
          const exerciseName = set.exercise.name
          const currentPR = exercisePRs.get(exerciseName)

          if (!currentPR || set.weight > currentPR.weight) {
            const newPR: PersonalRecord = {
              exerciseName,
              weight: set.weight,
              reps: set.reps,
              date: workout.date,
              workoutId: workout.id,
              workoutName: workout.name || 'Unnamed Workout'
            }
            exercisePRs.set(exerciseName, newPR)
          }
        }
      })
    })

    // Convert map values to array and sort by weight (descending)
    const sortedPRs = Array.from(exercisePRs.values())
      .sort((a, b) => b.weight - a.weight)

    setPersonalRecords(sortedPRs)
  }

  const onRefresh = () => {
    setRefreshing(true)
    loadWorkouts()
  }

  const handleLogout = async () => {
    Alert.alert(
      'Logout',
      'Are you sure you want to logout?',
      [
        {
          text: 'Cancel',
          style: 'cancel',
        },
        {
          text: 'Logout',
          style: 'destructive',
          onPress: async () => {
            try {
              await signOut()
            } catch (error) {
              console.error('Logout error:', error)
              Alert.alert('Error', 'Failed to logout. Please try again.')
            }
          },
        },
      ]
    )
  }

  const formatDate = (dateString: string) => {
    const date = new Date(dateString)
    return date.toLocaleDateString('en-US', { 
      month: 'short', 
      day: 'numeric',
      year: 'numeric'
    })
  }

  const navigateToWorkoutDetails = (workout: Workout) => {
    router.push({
      pathname: '/(tabs)/history',
      params: { 
        selectedWorkoutId: workout.id,
        navigateToDetails: 'true'
      }
    })
  }

  const navigateToHistoryTab = () => {
    router.push('/(tabs)/history')
  }

  const toggleExerciseSelection = (exerciseName: string) => {
    setSelectedExercises(prev => {
      const isSelected = prev.includes(exerciseName)
      
      if (isSelected) {
        // Remove from selection
        return prev.filter(name => name !== exerciseName)
      } else {
        // Add to selection (max 3 exercises)
        if (prev.length >= 3) {
          Alert.alert('Limit Reached', 'You can only track PRs for up to 3 exercises at a time.')
          return prev
        }
        return [...prev, exerciseName]
      }
    })
  }

  const isExerciseSelected = (exerciseName: string) => {
    return selectedExercises.includes(exerciseName)
  }

  const getPRForExercise = (exerciseName: string) => {
    return personalRecords.find(pr => pr.exerciseName === exerciseName)
  }

  const renderPRList = () => {
    if (personalRecords.length === 0) {
      return (
        <View style={styles.emptyPRContainer}>
          <Ionicons name="trophy-outline" size={48} color="#C7C7CC" />
          <Text style={styles.emptyText}>No PRs yet</Text>
          <Text style={styles.emptySubtext}>
            Complete workouts with your selected exercises to see personal records here
          </Text>
        </View>
      )
    }

    return (
      <View style={styles.prListContainer}>
        {personalRecords.map((pr, index) => (
          <View key={index} style={styles.prCard}>
            <View style={styles.prHeader}>
              <View style={styles.prBadgeContainer}>
                <Ionicons name="trophy" size={16} color="#FF9500" />
                <Text style={styles.prBadgeText}>Personal Record</Text>
              </View>
            </View>
            
            <Text style={styles.prExercise}>{pr.exerciseName}</Text>
            
            <View style={styles.prStats}>
              <View style={styles.prStat}>
                <Text style={styles.prStatValue}>{pr.weight}</Text>
                <Text style={styles.prStatLabel}>lbs</Text>
              </View>
              <View style={styles.prStatDivider} />
              <View style={styles.prStat}>
                <Text style={styles.prStatValue}>{pr.reps}</Text>
                <Text style={styles.prStatLabel}>reps</Text>
              </View>
            </View>
            
            <Text style={styles.prWorkout}>{pr.workoutName}</Text>
          </View>
        ))}
      </View>
    )
  }

  const renderPRModal = () => (
    <Modal
      visible={showPRModal}
      animationType="slide"
      presentationStyle="pageSheet"
      onRequestClose={() => setShowPRModal(false)}
    >
      <View style={styles.modalContainer}>
        <View style={styles.modalHeader}>
          <TouchableOpacity onPress={() => setShowPRModal(false)}>
            <Text style={styles.modalCloseText}>Cancel</Text>
          </TouchableOpacity>
          <Text style={styles.modalTitle}>Select Exercises to Track</Text>
          <TouchableOpacity 
            onPress={() => saveSelectedExercises(selectedExercises)}
            disabled={selectedExercises.length === 0}
          >
            <Text style={[
              styles.modalSaveText,
              selectedExercises.length === 0 && styles.modalSaveTextDisabled
            ]}>
              Save
            </Text>
          </TouchableOpacity>
        </View>

        <View style={styles.modalDescription}>
          <Text style={styles.modalDescriptionText}>
            Choose up to 3 exercises to track personal records for. Only your heaviest lift for each exercise will be displayed.
          </Text>
        </View>

        <FlatList
          data={availableExercises}
          keyExtractor={(item) => item.id}
          renderItem={({ item }) => {
            const isSelected = isExerciseSelected(item.name)
            const pr = getPRForExercise(item.name)
            
            return (
              <TouchableOpacity
                style={[
                  styles.exerciseOption,
                  isSelected && styles.exerciseOptionSelected
                ]}
                onPress={() => toggleExerciseSelection(item.name)}
              >
                <View style={styles.exerciseOptionContent}>
                  <Text style={styles.exerciseName}>
                    {item.name}
                  </Text>
                  <Text style={styles.exerciseMuscles}>
                    {item.muscle_groups?.join(', ') || 'No muscle groups'}
                  </Text>
                  {pr && (
                    <Text style={styles.currentPR}>
                      Current PR: {pr.weight} lbs × {pr.reps} reps
                    </Text>
                  )}
                </View>
                <View style={styles.exerciseSelection}>
                  {isSelected ? (
                    <Ionicons name="checkmark-circle" size={24} color="#007AFF" />
                  ) : (
                    <View style={styles.unselectedCircle} />
                  )}
                </View>
              </TouchableOpacity>
            )
          }}
          contentContainerStyle={styles.modalContent}
        />

        <View style={styles.modalFooter}>
          <Text style={styles.selectionCount}>
            {selectedExercises.length}/3 selected
          </Text>
          <TouchableOpacity
            style={styles.clearSelectionButton}
            onPress={() => setSelectedExercises([])}
          >
            <Text style={styles.clearSelectionText}>Clear All</Text>
          </TouchableOpacity>
        </View>
      </View>
    </Modal>
  )

  return (
    <ScrollView 
      style={styles.container}
      refreshControl={
        <RefreshControl refreshing={refreshing} onRefresh={onRefresh} />
      }
    >
      {/* Header */}
      <View style={styles.header}>
        <View>
          <Text style={styles.greeting}>Welcome back!</Text>
          <Text style={styles.email}>{user?.email}</Text>
        </View>
        <TouchableOpacity onPress={handleLogout} style={styles.logoutButton}>
          <Ionicons name="log-out-outline" size={24} color="#FF3B30" />
        </TouchableOpacity>
      </View>

      {/* Stats Cards */}
      <View style={styles.statsContainer}>
        <View style={styles.statCard}>
          <Ionicons name="calendar-outline" size={24} color="#007AFF" />
          <Text style={styles.statNumber}>{workouts.length}</Text>
          <Text style={styles.statLabel}>Workouts</Text>
        </View>
        
        <View style={styles.statCard}>
          <Ionicons name="time-outline" size={24} color="#34C759" />
          <Text style={styles.statNumber}>
            {workouts.reduce((acc, w) => acc + (w.duration_minutes || 0), 0)}
          </Text>
          <Text style={styles.statLabel}>Minutes</Text>
        </View>
        
        <View style={styles.statCard}>
          <Ionicons name="trending-up-outline" size={24} color="#FF9500" />
          <Text style={styles.statNumber}>{personalRecords.length}</Text>
          <Text style={styles.statLabel}>PRs</Text>
        </View>
      </View>

      {/* Personal Records Section */}
      <View style={styles.section}>
        <View style={styles.sectionHeader}>
          <Text style={styles.sectionTitle}>Personal Records</Text>
          <TouchableOpacity 
            onPress={() => setShowPRModal(true)}
            style={styles.configureButton}
          >
            <Ionicons name="options-outline" size={20} color="#007AFF" />
          </TouchableOpacity>
        </View>
        
        {selectedExercises.length === 0 ? (
          <View style={styles.emptyPRContainer}>
            <Ionicons name="trophy-outline" size={48} color="#C7C7CC" />
            <Text style={styles.emptyText}>No exercises selected</Text>
            <Text style={styles.emptySubtext}>
              Tap the configure button to select exercises to track personal records
            </Text>
            <TouchableOpacity 
              style={styles.configurePRButton}
              onPress={() => setShowPRModal(true)}
            >
              <Text style={styles.configurePRButtonText}>Select Exercises</Text>
            </TouchableOpacity>
          </View>
        ) : (
          renderPRList()
        )}
      </View>

      {/* Recent Workouts */}
      <View style={styles.section}>
        <View style={styles.sectionHeader}>
          <Text style={styles.sectionTitle}>Recent Workouts</Text>
          {workouts.length > 0 && (
            <TouchableOpacity onPress={navigateToHistoryTab}>
              <Text style={styles.viewAllText}>View All</Text>
            </TouchableOpacity>
          )}
        </View>
        
        {loading ? (
          <Text style={styles.emptyText}>Loading...</Text>
        ) : workouts.length === 0 ? (
          <View style={styles.emptyContainer}>
            <Ionicons name="barbell-outline" size={48} color="#C7C7CC" />
            <Text style={styles.emptyText}>No workouts yet</Text>
            <Text style={styles.emptySubtext}>Start your first workout to see it here!</Text>
          </View>
        ) : (
          workouts.slice(0, 5).map((workout) => (
            <TouchableOpacity 
              key={workout.id} 
              style={styles.workoutCard}
              onPress={() => navigateToWorkoutDetails(workout)}
            >
              <View style={styles.workoutInfo}>
                <Text style={styles.workoutName}>
                  {workout.name || 'Unnamed Workout'}
                </Text>
                <Text style={styles.workoutDate}>{formatDate(workout.date)}</Text>
              </View>
              <View style={styles.workoutStats}>
                {workout.duration_minutes && (
                  <Text style={styles.workoutDuration}>
                    {workout.duration_minutes} min
                  </Text>
                )}
                <Ionicons name="chevron-forward" size={20} color="#C7C7CC" />
              </View>
            </TouchableOpacity>
          ))
        )}
      </View>

      {renderPRModal()}
    </ScrollView>
  )
}

const styles = StyleSheet.create({
  container: {
    flex: 1,
    backgroundColor: '#f5f5f5',
  },
  header: {
    flexDirection: 'row',
    justifyContent: 'space-between',
    alignItems: 'center',
    paddingHorizontal: 20,
    paddingTop: 60,
    paddingBottom: 20,
    backgroundColor: 'white',
  },
  greeting: {
    fontSize: 28,
    fontWeight: 'bold',
    color: '#333',
  },
  email: {
    fontSize: 14,
    color: '#666',
    marginTop: 4,
  },
  logoutButton: {
    padding: 8,
  },
  statsContainer: {
    flexDirection: 'row',
    justifyContent: 'space-around',
    padding: 20,
  },
  statCard: {
    backgroundColor: 'white',
    borderRadius: 12,
    padding: 16,
    alignItems: 'center',
    flex: 1,
    marginHorizontal: 6,
  },
  statNumber: {
    fontSize: 24,
    fontWeight: 'bold',
    color: '#333',
    marginTop: 8,
  },
  statLabel: {
    fontSize: 12,
    color: '#666',
    marginTop: 4,
  },
  section: {
    padding: 20,
  },
  sectionHeader: {
    flexDirection: 'row',
    justifyContent: 'space-between',
    alignItems: 'center',
    marginBottom: 16,
  },
  sectionTitle: {
    fontSize: 20,
    fontWeight: '600',
    color: '#333',
  },
  viewAllText: {
    fontSize: 14,
    color: '#007AFF',
    fontWeight: '500',
  },
  configureButton: {
    padding: 8,
  },
  workoutCard: {
    backgroundColor: 'white',
    borderRadius: 12,
    padding: 16,
    marginBottom: 12,
    flexDirection: 'row',
    justifyContent: 'space-between',
    alignItems: 'center',
  },
  workoutInfo: {
    flex: 1,
  },
  workoutName: {
    fontSize: 16,
    fontWeight: '500',
    color: '#333',
  },
  workoutDate: {
    fontSize: 14,
    color: '#666',
    marginTop: 4,
  },
  workoutStats: {
    flexDirection: 'row',
    alignItems: 'center',
  },
  workoutDuration: {
    fontSize: 14,
    color: '#007AFF',
    marginRight: 8,
  },
  emptyContainer: {
    alignItems: 'center',
    paddingVertical: 40,
  },
  emptyPRContainer: {
    alignItems: 'center',
    paddingVertical: 30,
    backgroundColor: 'white',
    borderRadius: 12,
    padding: 20,
  },
  emptyText: {
    fontSize: 16,
    color: '#C7C7CC',
    marginTop: 16,
    textAlign: 'center',
  },
  emptySubtext: {
    fontSize: 14,
    color: '#C7C7CC',
    marginTop: 8,
    textAlign: 'center',
  },
  configurePRButton: {
    backgroundColor: '#007AFF',
    paddingHorizontal: 20,
    paddingVertical: 12,
    borderRadius: 8,
    marginTop: 16,
  },
  configurePRButtonText: {
    color: 'white',
    fontSize: 14,
    fontWeight: '600',
  },
  // PR List Styles
  prListContainer: {
    gap: 12,
  },
  prCard: {
    backgroundColor: 'white',
    borderRadius: 12,
    padding: 16,
    marginBottom: 8,
  },
  prHeader: {
    flexDirection: 'row',
    justifyContent: 'space-between',
    alignItems: 'center',
    marginBottom: 12,
  },
  prBadgeContainer: {
    flexDirection: 'row',
    alignItems: 'center',
    backgroundColor: '#FFF4E6',
    paddingHorizontal: 10,
    paddingVertical: 4,
    borderRadius: 12,
  },
  prBadgeText: {
    fontSize: 12,
    fontWeight: '600',
    color: '#FF9500',
    marginLeft: 4,
  },
  prExercise: {
    fontSize: 18,
    fontWeight: 'bold',
    color: '#333',
    marginBottom: 12,
  },
  prStats: {
    flexDirection: 'row',
    alignItems: 'center',
    marginBottom: 8,
  },
  prStat: {
    alignItems: 'center',
    flex: 1,
  },
  prStatValue: {
    fontSize: 24,
    fontWeight: 'bold',
    color: '#007AFF',
  },
  prStatLabel: {
    fontSize: 14,
    color: '#666',
    marginTop: 4,
  },
  prStatDivider: {
    width: 1,
    height: 30,
    backgroundColor: '#e0e0e0',
  },
  prWorkout: {
    fontSize: 14,
    color: '#666',
    fontStyle: 'italic',
  },
  // Modal Styles
  modalContainer: {
    flex: 1,
    backgroundColor: 'white',
  },
  modalHeader: {
    flexDirection: 'row',
    justifyContent: 'space-between',
    alignItems: 'center',
    padding: 20,
    paddingTop: 60,
    borderBottomWidth: 1,
    borderBottomColor: '#e0e0e0',
  },
  modalCloseText: {
    color: '#007AFF',
    fontSize: 16,
    fontWeight: '600',
  },
  modalTitle: {
    fontSize: 18,
    fontWeight: '600',
    color: '#333',
  },
  modalSaveText: {
    color: '#007AFF',
    fontSize: 16,
    fontWeight: '600',
  },
  modalSaveTextDisabled: {
    color: '#C7C7CC',
  },
  modalDescription: {
    padding: 20,
    backgroundColor: '#f8f9fa',
    borderBottomWidth: 1,
    borderBottomColor: '#e0e0e0',
  },
  modalDescriptionText: {
    fontSize: 14,
    color: '#666',
    textAlign: 'center',
    lineHeight: 20,
  },
  modalContent: {
    paddingBottom: 20,
  },
  modalFooter: {
    flexDirection: 'row',
    justifyContent: 'space-between',
    alignItems: 'center',
    padding: 20,
    borderTopWidth: 1,
    borderTopColor: '#e0e0e0',
    backgroundColor: '#f5f5f5',
  },
  selectionCount: {
    fontSize: 14,
    color: '#666',
  },
  clearSelectionButton: {
    padding: 8,
  },
  clearSelectionText: {
    color: '#FF3B30',
    fontSize: 14,
    fontWeight: '600',
  },
  exerciseOption: {
    flexDirection: 'row',
    alignItems: 'center',
    paddingHorizontal: 20,
    paddingVertical: 16,
    borderBottomWidth: 1,
    borderBottomColor: '#f0f0f0',
  },
  exerciseOptionSelected: {
    backgroundColor: '#f0f8ff',
  },
  exerciseOptionContent: {
    flex: 1,
  },
  exerciseName: {
    fontSize: 16,
    fontWeight: '600',
    color: '#333',
    marginBottom: 4,
  },
  exerciseMuscles: {
    fontSize: 14,
    color: '#666',
    marginBottom: 4,
  },
  currentPR: {
    fontSize: 12,
    color: '#34C759',
    fontWeight: '500',
  },
  exerciseSelection: {
    marginLeft: 12,
  },
  unselectedCircle: {
    width: 24,
    height: 24,
    borderRadius: 12,
    borderWidth: 2,
    borderColor: '#ccc',
  },
})<|MERGE_RESOLUTION|>--- conflicted
+++ resolved
@@ -1,12 +1,6 @@
-<<<<<<< HEAD
 // app/(tabs)/index.tsx - Home screen with logout functionality and PR section
-import { Ionicons } from '@expo/vector-icons'
 import { router } from 'expo-router'
 import React, { useEffect, useState } from 'react'
-=======
-// app/(tabs)/index.tsx - Home screen with vertical PR list
-import React, { useState, useEffect } from 'react'
->>>>>>> a13a51f9
 import {
   Alert,
   FlatList,
@@ -20,14 +14,7 @@
 } from 'react-native'
 import { useAuth } from '../../lib/AuthContext'
 import { getUserWorkouts } from '../../lib/database'
-<<<<<<< HEAD
 import { supabase, Workout } from '../../lib/supabase'
-=======
-import { supabase } from '../../lib/supabase'
-import { Workout } from '../../lib/supabase'
-import { router } from 'expo-router'
-import AsyncStorage from '@react-native-async-storage/async-storage'
->>>>>>> a13a51f9
 
 type Set = {
   id: string;
